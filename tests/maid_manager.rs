// Copyright 2016 MaidSafe.net limited.
//
// This SAFE Network Software is licensed to you under (1) the MaidSafe.net Commercial License,
// version 1.0 or later, or (2) The General Public License (GPL), version 3, depending on which
// licence you accepted on initial access to the Software (the "Licences").
//
// By contributing code to the SAFE Network Software, or to this project generally, you agree to be
// bound by the terms of the MaidSafe Contributor Agreement, version 1.0.  This, along with the
// Licenses can be found in the root directory of this project at LICENSE, COPYING and CONTRIBUTOR.
//
// Unless required by applicable law or agreed to in writing, the SAFE Network Software distributed
// under the GPL Licence is distributed on an "AS IS" BASIS, WITHOUT WARRANTIES OR CONDITIONS OF ANY
// KIND, either express or implied.
//
// Please review the Licences for the specific language governing permissions and limitations
// relating to use of the SAFE Network Software.

// For explanation of lint checks, run `rustc -W help` or see
// https://github.com/maidsafe/QA/blob/master/Documentation/Rust%20Lint%20Checks.md

use itertools::Itertools;
use rand::{random, thread_rng};
use rand::distributions::{IndependentSample, Range};
use routing::{Data, ImmutableData, GROUP_SIZE, XorName};
use routing::mock_crust::{self, Network};
use safe_network_common::client_errors::{GetError, MutationError};
use safe_vault::Config;
use safe_vault::mock_crust_detail::{self, poll, test_node};
use safe_vault::mock_crust_detail::test_client::TestClient;
use safe_vault::test_utils;

const TEST_NET_SIZE: usize = 20;

#[test]
fn handle_put_without_account() {
    let network = Network::new(None);
    let node_count = TEST_NET_SIZE;
    let mut nodes = test_node::create_nodes(&network, node_count, None, true);
    let config = mock_crust::Config::with_contacts(&[nodes[0].endpoint()]);
    let mut client = TestClient::new(&network, Some(config));
    let mut event_count = 0;

    client.ensure_connected(&mut nodes);

    let immutable_data = ImmutableData::new(test_utils::generate_random_vec_u8(1024));
    client.put(Data::Immutable(immutable_data));
    event_count += poll::poll_and_resend_unacknowledged(&mut nodes, &mut client);
    trace!("Processed {} events.", event_count);
    let count = nodes.iter()
        .filter(|node| node.get_maid_manager_put_count(client.name()).is_some())
        .count();
    assert!(0 == count,
            "put_count {} found with {} nodes",
            count,
            node_count);
}

#[test]
fn handle_put_with_account() {
    let network = Network::new(None);
    let node_count = TEST_NET_SIZE;
    let mut nodes = test_node::create_nodes(&network, node_count, None, true);
    let config = mock_crust::Config::with_contacts(&[nodes[0].endpoint()]);
    let mut client = TestClient::new(&network, Some(config));

    client.ensure_connected(&mut nodes);

    let result = client.get_account_info_response(&mut nodes);
    assert_eq!(result, Err(Some(GetError::NoSuchAccount)));

    client.create_account(&mut nodes);
    let default_account_size = 100;
    let mut expected_data_stored = 1;
    let mut expected_space_available = default_account_size - expected_data_stored;
    assert_eq!(unwrap_result!(client.get_account_info_response(&mut nodes)),
               (expected_data_stored, expected_space_available));

    let immutable_data = ImmutableData::new(test_utils::generate_random_vec_u8(1024));
    client.put(Data::Immutable(immutable_data.clone()));
    let event_count = poll::poll_and_resend_unacknowledged(&mut nodes, &mut client);
    trace!("Processed {} events.", event_count);
    let count = nodes.iter()
        .filter(|node| node.get_maid_manager_put_count(client.name()).is_some())
        .count();
    assert!(GROUP_SIZE == count,
            "client account {} found on {} nodes",
            count,
            node_count);
    let mut stored_immutable = Vec::new();
    stored_immutable.push(Data::Immutable(immutable_data));
    mock_crust_detail::check_data(stored_immutable, &nodes);
    expected_data_stored += 1;
    expected_space_available = default_account_size - expected_data_stored;
    assert_eq!(unwrap_result!(client.get_account_info_response(&mut nodes)),
               (expected_data_stored, expected_space_available));
}

#[test]
#[should_panic] // TODO Look at using std::panic::catch_unwind (1.9)
fn invalid_put_for_previously_created_account() {
    let network = Network::new(None);
    let node_count = TEST_NET_SIZE;
    let mut nodes = test_node::create_nodes(&network, node_count, None, true);
    let config = mock_crust::Config::with_contacts(&[nodes[0].endpoint()]);
    let mut client = TestClient::new(&network, Some(config));

    client.ensure_connected(&mut nodes);
    client.create_account(&mut nodes);
    client.create_account(&mut nodes);
}

#[test]
fn storing_till_client_account_full() {
    // This needs to be kept in sync with maid_manager.rs
    // Ideally, a setter is preferred, so that this test can be completed quicker.
    const DEFAULT_ACCOUNT_SIZE: u64 = 100;
    let network = Network::new(None);
    let node_count = 15;
    let mut nodes = test_node::create_nodes(&network, node_count, None, true);
    let config = mock_crust::Config::with_contacts(&[nodes[0].endpoint()]);
    let mut client = TestClient::new(&network, Some(config));

    client.ensure_connected(&mut nodes);
    client.create_account(&mut nodes);
    let full_id = client.full_id().clone();

    for i in 0..(DEFAULT_ACCOUNT_SIZE + 5) {
        let data = if i % 2 == 0 {
            Data::Structured(test_utils::random_structured_data(100000, &full_id))
        } else {
            Data::Immutable(ImmutableData::new(test_utils::generate_random_vec_u8(10)))
        };
        let result = client.put_and_verify(data.clone(), &mut nodes);
        if i < DEFAULT_ACCOUNT_SIZE - 1 {
            assert_eq!(result, Ok(()));
        } else {
            assert_eq!(result, Err(Some(MutationError::LowBalance)));
        }
    }
}

#[test]
<<<<<<< HEAD
fn maid_manager_account_adding_with_churn() {
    let network = Network::new();
=======
fn maid_manager_account_updates_with_churn_with_cache() {
    maid_manager_account_updates_with_churn(true);
}

#[test]
fn maid_manager_account_updates_with_churn_without_cache() {
    maid_manager_account_updates_with_churn(false);
}

fn maid_manager_account_updates_with_churn(use_cache: bool) {
    let network = Network::new(None);
>>>>>>> ab0ccfeb
    let node_count = 15;
    let mut nodes = test_node::create_nodes(&network, node_count, None, use_cache);
    let config = mock_crust::Config::with_contacts(&[nodes[0].endpoint()]);
    let mut client = TestClient::new(&network, Some(config));

    client.ensure_connected(&mut nodes);
    client.create_account(&mut nodes);

    let mut rng = thread_rng();

    let mut put_count = 1; // Login packet.
    let full_id = client.full_id().clone();
    let mut event_count = 0;

    for i in 0..10 {
        for data in (0..4)
            .map(|_| Data::Structured(test_utils::random_structured_data(100000, &full_id))) {
            client.put(data.clone());
            put_count += 1;
        }
        trace!("Churning on {} nodes, iteration {}", nodes.len(), i);
        if nodes.len() <= GROUP_SIZE + 2 || random() {
            let index = Range::new(1, nodes.len()).ind_sample(&mut rng);
            trace!("Adding node with bootstrap node {}.", index);
            test_node::add_node(&network, &mut nodes, index, use_cache);
        } else {
            let number = Range::new(1, 4).ind_sample(&mut rng);
            trace!("Removing {} node(s).", number);
            for _ in 0..number {
                let node_index = Range::new(1, nodes.len()).ind_sample(&mut rng);
                test_node::drop_node(&mut nodes, node_index);
            }
        }
        event_count += poll::poll_and_resend_unacknowledged(&mut nodes, &mut client);

        for node in &mut nodes {
            node.clear_state();
        }
        trace!("Processed {} events.", event_count);
        let mut sorted_maid_managers = nodes.iter()
            .sorted_by(|left, right| client.name().cmp_distance(&left.name(), &right.name()));
        sorted_maid_managers.truncate(GROUP_SIZE);
        let node_count_stats: Vec<(XorName, Option<u64>)> = sorted_maid_managers.into_iter()
            .map(|x| (x.name(), x.get_maid_manager_put_count(client.name())))
            .collect();
        for &(_, count) in &node_count_stats {
            assert!(count == Some(put_count), "{:?}", node_count_stats);
        }
        mock_crust_detail::verify_kademlia_invariant_for_all_nodes(&nodes);
    }
}

#[test]
fn maid_manager_account_decrease_with_churn() {
    let config = Config {
        wallet_address: None,
        max_capacity: Some(3000),
        chunk_store_root: None,
    };
    let network = Network::new();
    let node_count = 15;
    let mut nodes = test_node::create_nodes(&network, node_count, Some(config.clone()));
    let client_config = mock_crust::Config::with_contacts(&[nodes[0].endpoint()]);
    let mut client = TestClient::new(&network, Some(client_config));

    client.ensure_connected(&mut nodes);
    client.create_account(&mut nodes);

    let mut rng = thread_rng();

    let full_id = client.full_id().clone();
    let mut event_count = 0;

    for i in 0..10 {
        for data in (0..4)
            .map(|_| Data::Structured(test_utils::random_structured_data(100000, &full_id))) {
            client.put(data.clone());
        }
        trace!("Churning on {} nodes, iteration {}", nodes.len(), i);
        if nodes.len() <= GROUP_SIZE + 2 || random() {
            let index = Range::new(1, nodes.len()).ind_sample(&mut rng);
            trace!("Adding node with bootstrap node {}.", index);
            test_node::add_node_with_config(&network, &mut nodes, config.clone(), index);
        } else {
            let number = Range::new(1, 4).ind_sample(&mut rng);
            trace!("Removing {} node(s).", number);
            for _ in 0..number {
                let node_index = Range::new(1, nodes.len()).ind_sample(&mut rng);
                test_node::drop_node(&mut nodes, node_index);
            }
        }
        event_count += poll::poll_and_resend_unacknowledged(&mut nodes, &mut client);

        for node in &mut nodes {
            node.clear_state();
        }
        trace!("Processed {} events.", event_count);
        let mut sorted_maid_managers = nodes.iter()
            .sorted_by(|left, right| client.name().cmp_distance(&left.name(), &right.name()));
        sorted_maid_managers.truncate(GROUP_SIZE);
        let node_count_stats: Vec<(XorName, Option<u64>)> = sorted_maid_managers.into_iter()
            .map(|x| (x.name(), x.get_maid_manager_put_count(client.name())))
            .collect();
        let expect_count = node_count_stats[0].1;
        for &(_, count) in &node_count_stats {
            assert_eq!(count, expect_count);
        }
    }
}<|MERGE_RESOLUTION|>--- conflicted
+++ resolved
@@ -140,22 +140,19 @@
 }
 
 #[test]
-<<<<<<< HEAD
-fn maid_manager_account_adding_with_churn() {
-    let network = Network::new();
-=======
 fn maid_manager_account_updates_with_churn_with_cache() {
-    maid_manager_account_updates_with_churn(true);
+    maid_manager_account_adding_with_churn(true);
+    maid_manager_account_decrease_with_churn(true);
 }
 
 #[test]
 fn maid_manager_account_updates_with_churn_without_cache() {
-    maid_manager_account_updates_with_churn(false);
-}
-
-fn maid_manager_account_updates_with_churn(use_cache: bool) {
-    let network = Network::new(None);
->>>>>>> ab0ccfeb
+    maid_manager_account_adding_with_churn(false);
+    maid_manager_account_decrease_with_churn(false);
+}
+
+fn maid_manager_account_adding_with_churn(use_cache: bool) {
+    let network = Network::new(None);
     let node_count = 15;
     let mut nodes = test_node::create_nodes(&network, node_count, None, use_cache);
     let config = mock_crust::Config::with_contacts(&[nodes[0].endpoint()]);
@@ -208,16 +205,15 @@
     }
 }
 
-#[test]
-fn maid_manager_account_decrease_with_churn() {
+fn maid_manager_account_decrease_with_churn(use_cache: bool) {
     let config = Config {
         wallet_address: None,
         max_capacity: Some(3000),
         chunk_store_root: None,
     };
-    let network = Network::new();
+    let network = Network::new(None);
     let node_count = 15;
-    let mut nodes = test_node::create_nodes(&network, node_count, Some(config.clone()));
+    let mut nodes = test_node::create_nodes(&network, node_count, Some(config.clone()), use_cache);
     let client_config = mock_crust::Config::with_contacts(&[nodes[0].endpoint()]);
     let mut client = TestClient::new(&network, Some(client_config));
 
@@ -230,15 +226,11 @@
     let mut event_count = 0;
 
     for i in 0..10 {
-        for data in (0..4)
-            .map(|_| Data::Structured(test_utils::random_structured_data(100000, &full_id))) {
-            client.put(data.clone());
-        }
         trace!("Churning on {} nodes, iteration {}", nodes.len(), i);
         if nodes.len() <= GROUP_SIZE + 2 || random() {
             let index = Range::new(1, nodes.len()).ind_sample(&mut rng);
             trace!("Adding node with bootstrap node {}.", index);
-            test_node::add_node_with_config(&network, &mut nodes, config.clone(), index);
+            test_node::add_node_with_config(&network, &mut nodes, config.clone(), index, use_cache);
         } else {
             let number = Range::new(1, 4).ind_sample(&mut rng);
             trace!("Removing {} node(s).", number);
@@ -246,6 +238,10 @@
                 let node_index = Range::new(1, nodes.len()).ind_sample(&mut rng);
                 test_node::drop_node(&mut nodes, node_index);
             }
+        }
+        for data in (0..4)
+            .map(|_| Data::Structured(test_utils::random_structured_data(100000, &full_id))) {
+            client.put(data.clone());
         }
         event_count += poll::poll_and_resend_unacknowledged(&mut nodes, &mut client);
 
