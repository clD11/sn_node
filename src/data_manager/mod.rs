// Copyright 2015 MaidSafe.net limited
// This MaidSafe Software is licensed to you under (1) the MaidSafe.net Commercial License,
// version 1.0 or later, or (2) The General Public License (GPL), version 3, depending on which
// licence you accepted on initial access to the Software (the "Licences").
// By contributing code to the MaidSafe Software, or to this project generally, you agree to be
// bound by the terms of the MaidSafe Contributor Agreement, version 1.0, found in the root
// directory of this project at LICENSE, COPYING and CONTRIBUTOR respectively and also
// available at: http://www.maidsafe.net/licenses
// Unless required by applicable law or agreed to in writing, the MaidSafe Software distributed
// under the GPL Licence is distributed on an "AS IS" BASIS, WITHOUT WARRANTIES OR CONDITIONS
// OF ANY KIND, either express or implied.
// See the Licences for the specific language governing permissions and limitations relating to
// use of the MaidSafe
// Software.

#![allow(dead_code)]

mod database;

use std::cmp;
use routing;
use routing::NameType;
use maidsafe_types;
<<<<<<< HEAD
use routing::types::{DhtId, closer_to_target};
use routing::message_interface::MessageInterface;
=======
>>>>>>> fbb92e64
use cbor::{ Decoder };
use routing::sendable::Sendable;
pub use self::database::DataManagerAccount;
type Address = NameType;

pub static PARALLELISM: usize = 4;

pub struct DataManager {
  db_ : database::DataManagerDatabase
}

impl DataManager {
  pub fn new() -> DataManager { DataManager { db_: database::DataManagerDatabase::new() } }

  pub fn handle_get(&mut self, name : &NameType) ->Result<routing::Action, routing::RoutingError> {
	  let result = self.db_.get_pmid_nodes(name);
	  if result.len() == 0 {
	    return Err(routing::RoutingError::NoData);
	  }
      
	  let mut dest_pmids : Vec<NameType> = Vec::new();
	  for pmid in result.iter() {
        dest_pmids.push(pmid.clone());
	  }
	  Ok(routing::Action::SendOn(dest_pmids))
  }

  pub fn handle_put(&mut self, data : &Vec<u8>, nodes_in_table : &mut Vec<NameType>) ->Result<routing::Action, routing::RoutingError> {    
    let mut name : routing::NameType;
    let mut d = Decoder::from_bytes(&data[..]);
    let payload: maidsafe_types::Payload = d.decode().next().unwrap().unwrap();
    match payload.get_type_tag() {
      maidsafe_types::PayloadTypeTag::ImmutableData => {
        name = payload.get_data::<maidsafe_types::ImmutableData>().name();
      }
      maidsafe_types::PayloadTypeTag::PublicMaid => {
        name = payload.get_data::<maidsafe_types::PublicMaid>().name();
      }
      maidsafe_types::PayloadTypeTag::PublicAnMaid => {
        name = payload.get_data::<maidsafe_types::PublicAnMaid>().name();
      }
      _ => return Err(routing::RoutingError::InvalidRequest)
    }

    let data_name = NameType::new(name.get_id());
    if self.db_.exist(&data_name) {
      return Err(routing::RoutingError::Success);
    }

    nodes_in_table.sort_by(|a, b|
        if super::vault::closer_to_target(&a, &b, &data_name) {
          cmp::Ordering::Less
        } else {
          cmp::Ordering::Greater
        });
    let pmid_nodes_num = cmp::min(nodes_in_table.len(), PARALLELISM);
    let mut dest_pmids : Vec<NameType> = Vec::new();
    for index in 0..pmid_nodes_num {
      dest_pmids.push(nodes_in_table[index].clone());
    }
    self.db_.put_pmid_nodes(&data_name, dest_pmids.clone());
    Ok(routing::Action::SendOn(dest_pmids))
  }

  pub fn retrieve_all_and_reset(&mut self) -> Vec<DataManagerAccount> {
    self.db_.retrieve_all_and_reset()
  }
}

<<<<<<< HEAD
#[cfg(test)]
mod test {
  extern crate cbor;
  extern crate maidsafe_types;
  extern crate routing;

  use super::{DataManager};
  use maidsafe_types::{ImmutableData, PayloadTypeTag, Payload};
  use routing::message_interface::MessageInterface;
  use routing::types::{DhtId, array_as_vector};

  #[test]
  fn handle_put_get() {
    let mut data_manager = DataManager::new();
    let value = routing::types::generate_random_vec_u8(1024);
    let data = ImmutableData::new(value);
    let payload = Payload::new(PayloadTypeTag::ImmutableData, &data);
    let mut encoder = cbor::Encoder::from_memory();
    let encode_result = encoder.encode(&[&payload]);
    assert_eq!(encode_result.is_ok(), true);
    let mut nodes_in_table = vec![DhtId::new(&[1u8; 64]), DhtId::new(&[2u8; 64]), DhtId::new(&[3u8; 64]), DhtId::new(&[4u8; 64]),
                                  DhtId::new(&[5u8; 64]), DhtId::new(&[6u8; 64]), DhtId::new(&[7u8; 64]), DhtId::new(&[8u8; 64])];
    let put_result = data_manager.handle_put(&array_as_vector(encoder.as_bytes()), &mut nodes_in_table);
    assert_eq!(put_result.is_err(), false);
    match put_result.ok().unwrap() {
      routing::Action::SendOn(ref x) => {
        assert_eq!(x.len(), super::PARALLELISM);
        assert_eq!(x[0], nodes_in_table[0]);
        assert_eq!(x[1], nodes_in_table[1]);
        assert_eq!(x[2], nodes_in_table[2]);
        assert_eq!(x[3], nodes_in_table[3]);
      }
      routing::Action::Reply(_) => panic!("Unexpected"),
    }

    let data_name = DhtId::new(&data.get_name().get_id());
    let get_result = data_manager.handle_get(&data_name);
    assert_eq!(get_result.is_err(), false);
    match get_result.ok().unwrap() {
      routing::Action::SendOn(ref x) => {
        assert_eq!(x.len(), super::PARALLELISM);
        assert_eq!(x[0], nodes_in_table[0]);
        assert_eq!(x[1], nodes_in_table[1]);
        assert_eq!(x[2], nodes_in_table[2]);
        assert_eq!(x[3], nodes_in_table[3]);
      }
      routing::Action::Reply(_) => panic!("Unexpected"),
    }
  }
}
=======
// #[cfg(test)]
// mod test {
//   extern crate cbor;
//   extern crate maidsafe_types;
//   extern crate routing;
//   use super::*;
//   use self::maidsafe_types::traits::RoutingTrait;
//   use self::maidsafe_types::{NameType, ImmutableData, PayloadTypeTag, Payload};
//   use self::routing::types::{NameType, array_as_vector};
//
//   #[test]
//   fn handle_put_get() {
//     let mut data_manager = DataManager::new();
//     let name = NameType([3u8; 64]);
//     let value = routing::types::generate_random_vec_u8(1024);
//     let data = ImmutableData::new(value);
//     let payload = Payload::new(PayloadTypeTag::ImmutableData, &data);
//     let mut encoder = cbor::Encoder::from_memory();
//     let encode_result = encoder.encode(&[&payload]);
//     assert_eq!(encode_result.is_ok(), true);
//     let mut nodes_in_table = vec![NameType::new(&[1u8; 64]), NameType::new(&[2u8; 64]), NameType::new(&[3u8; 64]), NameType::new(&[4u8; 64]),
//                                   NameType::new(&[5u8; 64]), NameType::new(&[6u8; 64]), NameType::new(&[7u8; 64]), NameType::new(&[8u8; 64])];
//     let put_result = data_manager.handle_put(&array_as_vector(encoder.as_bytes()), &mut nodes_in_table);
//     assert_eq!(put_result.is_err(), false);
//     match put_result.ok().unwrap() {
//       routing::Action::SendOn(ref x) => {
//         assert_eq!(x.len(), super::PARALLELISM);
//         assert_eq!(x[0].0, [3u8; 64].to_vec());
//         assert_eq!(x[1].0, [2u8; 64].to_vec());
//         assert_eq!(x[2].0, [1u8; 64].to_vec());
//         assert_eq!(x[3].0, [7u8; 64].to_vec());
//       }
//       routing::Action::Reply(x) => panic!("Unexpected"),
//     }
//
//     let data_name = NameType::new(&data.get_name().get_id());
//     let get_result = data_manager.handle_get(&data_name);
//     assert_eq!(get_result.is_err(), false);
//     match get_result.ok().unwrap() {
//       routing::Action::SendOn(ref x) => {
//         assert_eq!(x.len(), super::PARALLELISM);
//         assert_eq!(x[0].0, [3u8; 64].to_vec());
//         assert_eq!(x[1].0, [2u8; 64].to_vec());
//         assert_eq!(x[2].0, [1u8; 64].to_vec());
//         assert_eq!(x[3].0, [7u8; 64].to_vec());
//       }
//       routing::Action::Reply(x) => panic!("Unexpected"),
//     }
//   }
// }
>>>>>>> fbb92e64
<|MERGE_RESOLUTION|>--- conflicted
+++ resolved
@@ -21,11 +21,7 @@
 use routing;
 use routing::NameType;
 use maidsafe_types;
-<<<<<<< HEAD
-use routing::types::{DhtId, closer_to_target};
 use routing::message_interface::MessageInterface;
-=======
->>>>>>> fbb92e64
 use cbor::{ Decoder };
 use routing::sendable::Sendable;
 pub use self::database::DataManagerAccount;
@@ -95,7 +91,6 @@
   }
 }
 
-<<<<<<< HEAD
 #[cfg(test)]
 mod test {
   extern crate cbor;
@@ -146,55 +141,3 @@
     }
   }
 }
-=======
-// #[cfg(test)]
-// mod test {
-//   extern crate cbor;
-//   extern crate maidsafe_types;
-//   extern crate routing;
-//   use super::*;
-//   use self::maidsafe_types::traits::RoutingTrait;
-//   use self::maidsafe_types::{NameType, ImmutableData, PayloadTypeTag, Payload};
-//   use self::routing::types::{NameType, array_as_vector};
-//
-//   #[test]
-//   fn handle_put_get() {
-//     let mut data_manager = DataManager::new();
-//     let name = NameType([3u8; 64]);
-//     let value = routing::types::generate_random_vec_u8(1024);
-//     let data = ImmutableData::new(value);
-//     let payload = Payload::new(PayloadTypeTag::ImmutableData, &data);
-//     let mut encoder = cbor::Encoder::from_memory();
-//     let encode_result = encoder.encode(&[&payload]);
-//     assert_eq!(encode_result.is_ok(), true);
-//     let mut nodes_in_table = vec![NameType::new(&[1u8; 64]), NameType::new(&[2u8; 64]), NameType::new(&[3u8; 64]), NameType::new(&[4u8; 64]),
-//                                   NameType::new(&[5u8; 64]), NameType::new(&[6u8; 64]), NameType::new(&[7u8; 64]), NameType::new(&[8u8; 64])];
-//     let put_result = data_manager.handle_put(&array_as_vector(encoder.as_bytes()), &mut nodes_in_table);
-//     assert_eq!(put_result.is_err(), false);
-//     match put_result.ok().unwrap() {
-//       routing::Action::SendOn(ref x) => {
-//         assert_eq!(x.len(), super::PARALLELISM);
-//         assert_eq!(x[0].0, [3u8; 64].to_vec());
-//         assert_eq!(x[1].0, [2u8; 64].to_vec());
-//         assert_eq!(x[2].0, [1u8; 64].to_vec());
-//         assert_eq!(x[3].0, [7u8; 64].to_vec());
-//       }
-//       routing::Action::Reply(x) => panic!("Unexpected"),
-//     }
-//
-//     let data_name = NameType::new(&data.get_name().get_id());
-//     let get_result = data_manager.handle_get(&data_name);
-//     assert_eq!(get_result.is_err(), false);
-//     match get_result.ok().unwrap() {
-//       routing::Action::SendOn(ref x) => {
-//         assert_eq!(x.len(), super::PARALLELISM);
-//         assert_eq!(x[0].0, [3u8; 64].to_vec());
-//         assert_eq!(x[1].0, [2u8; 64].to_vec());
-//         assert_eq!(x[2].0, [1u8; 64].to_vec());
-//         assert_eq!(x[3].0, [7u8; 64].to_vec());
-//       }
-//       routing::Action::Reply(x) => panic!("Unexpected"),
-//     }
-//   }
-// }
->>>>>>> fbb92e64
